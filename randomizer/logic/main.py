# Main randomizer logic module that the front end calls.

import collections
import hashlib
import random
import re
import binascii

from randomizer import data
from . import bosses
from . import characters
from . import chests
from . import dialogs
from . import doors
from . import enemies
from . import flags
from . import games
from . import items
from . import keys
from . import map
from . import spells
from . import utils
from .patch import Patch

# Current version number
VERSION = '8.2.0'


class Settings:
    def __init__(self, mode, debug_mode=False, flag_string=''):
        """Provide either form data fields or flag string to set flags on creation.

        Args:
            mode (str): Should be standard or open.
            debug_mode (bool): Debug flag.
            flag_string (str): Flag string if parsing flags from string.
        """
        self._mode = mode
        self._debug_mode = debug_mode
        self._enabled_flags = set()

        # If flag string provided, make fake form data based on it to parse.
        flag_data = {}
        for flag in flag_string.strip().split():
            if flag.startswith('-'):
                # Solo flag that begins with a dash.
                flag_data[flag] = True
            elif flag:
                # Flag that may have a subsection of choices and/or options.
                if flag[0] not in flag_data:
                    flag_data[flag[0]] = []
                flag_data[flag[0]] += [c for c in flag[1:]]

        # Get flags from form data.
        for category in flags.CATEGORIES:
            for flag in category.flags:
                self._check_flag_from_form_data(flag, flag_data)

        # Sanity check.
        if debug_mode:
            provided_parts = set(flag_string.strip().split())
            parsed_parts = set(self.flag_string.split())
            if provided_parts != parsed_parts:
                raise ValueError("Generated flags {!r} don't match provided {!r} - difference: {!r}".format(
                    parsed_parts, provided_parts, provided_parts - parsed_parts))

    def _check_flag_from_form_data(self, flag, flag_data):
        """

        Args:
            flag (randomizer.logic.flags.Flag): Flag to check if enabled.
            flag_data (dict): Form data dictionary.

        """
        if flag.available_in_mode(self.mode):
            if flag.value.startswith('-'):
                # Solo flag that begins with a dash.
                if flag_data.get(flag.value):
                    self._enabled_flags.add(flag)
            else:
                # Flag that may be on its own with choices and/or suboptions.
                if flag.value.startswith('@'):
                    if flag.value[1] in flag_data:
                        self._enabled_flags.add(flag)
                else:
                    char = flag.value[0]
                    rest = flag.value[1:]

                    # Single character flag, just check if it's enabled.  Otherwise, make sure the small char is there.
                    if rest:
                        if rest in flag_data.get(char, []):
                            self._enabled_flags.add(flag)
                    elif char in flag_data:
                        self._enabled_flags.add(flag)

            # If flag was enabled, check choices/options recursively.
            if self.is_flag_enabled(flag):
                for choice in flag.choices:
                    self._check_flag_from_form_data(choice, flag_data)
                for option in flag.options:
                    self._check_flag_from_form_data(option, flag_data)

    @property
    def mode(self):
        """:rtype: str"""
        return self._mode

    @property
    def debug_mode(self):
        """:rtype: bool"""
        return self._debug_mode

    def _build_flag_string_part(self, flag, flag_strings):
        """

        Args:
            flag (randomizer.logic.flags.Flag): Flag to process.
            flag_strings (dict): Dictionary for flag strings.

        Returns:
            str: Flag string piece for this flag.

        """
        if self.is_flag_enabled(flag):
            # Solo flag that begins with a dash.
            if flag.value.startswith('-'):
                flag_strings[flag.value] = True
            # Flag that may have a subsection of choices and/or options.
            else:
                rest = ''
                if flag.value.startswith('@'):
                    char = flag.value[1]
                    flag_strings['@'].append(char)
                else:
                    char = flag.value[0]
                    rest = flag.value[1:]

                # Check if this key is in the map yet.
                if char not in flag_strings:
                    flag_strings[char] = []
                if rest:
                    flag_strings[char].append(rest)

                for choice in flag.choices:
                    self._build_flag_string_part(choice, flag_strings)

                for option in flag.options:
                    self._build_flag_string_part(option, flag_strings)

    @property
    def flag_string(self):
        """
        Returns:
            str: Computed flag string for these settings.
        """
        flag_strings = collections.OrderedDict()
        flag_strings['@'] = []

        for category in flags.CATEGORIES:
            for flag in category.flags:
                self._build_flag_string_part(flag, flag_strings)

        flag_string = ''
        for key, vals in flag_strings.items():
            if key != '@':
                if key.startswith('-'):
                    flag_string += key + ' '
                elif vals or key not in flag_strings['@']:
                    flag_string += key + ''.join(vals) + ' '

        return flag_string.strip()

    def is_flag_enabled(self, flag):
        """
        Args:
            flag: Flag class to check.

        Returns:
            bool: True if flag is enabled, False otherwise.
        """
        return flag in self._enabled_flags

    def get_flag_choice(self, flag):
        """
        Args:
            flag: Flag class to get choice for.

        Returns:
            randomizer.logic.flags.Flag: Selected choice for this flag.
        """
        for choice in flag.choices:
            if self.is_flag_enabled(choice):
                return choice
        return None


class GameWorld:
    """Master container class representing the entire game world to be randomized.  This class doesn't do much on its
    own, but it holds all the data being randomized so the actual logic can look at and change different things across
    a single instance of the world.
    """

    def __init__(self, seed, settings):
        """
        :type seed: int
        :type settings: randomizer.logic.main.Settings
        """
        self.seed = seed
        self.settings = settings
        self.file_select_character = 'Mario'
        self.file_select_hash = 'MARIO1 / MARIO2 / MARIO3 / MARIO4'
        self._rebuild_hash()

        # Bundt palette swap flag.
        self.chocolate_cake = False

        # *** Get vanilla data for randomizing.
        # Characters
        self.characters = data.characters.get_default_characters(self)
        self.character_join_order = self.characters[:]
        self.levelup_xps = data.characters.LevelUpExps()

        # Spells
        self.spells = data.spells.get_default_spells(self)
        self.spells_dict = dict([(s.index, s) for s in self.spells])

        # Starting FP.
        self.starting_fp = data.spells.STARTING_FP

        # Items
        self.items = data.items.get_default_items(self)
        self.items_dict = dict([(i.index, i) for i in self.items])

        # Shops
        self.shops = data.items.get_default_shops(self)

        # Enemies
        self.enemies = data.enemies.get_default_enemies(self)
        self.enemies_dict = dict([(e.index, e) for e in self.enemies])

        # Get enemy attack data.
        self.enemy_attacks = data.attacks.get_default_enemy_attacks(self)

        # Get enemy formation data.
        self.enemy_formations, self.formation_packs = data.formations.get_default_enemy_formations(self)
        self.enemy_formations_dict = dict((f.index, f) for f in self.enemy_formations)
        self.formation_packs_dict = dict((p.index, p) for p in self.formation_packs)

        # Get item location data.
        self.key_locations = data.keys.get_default_key_item_locations(self)
        self.chest_locations = data.chests.get_default_chests(self)

        # Get boss location data.
        self.boss_locations = data.bosses.get_default_boss_locations(self)

        # Minigame data.
        self.ball_solitaire = data.games.BallSolitaireGame(self)
        self.magic_buttons = data.games.MagicButtonsGame(self)

        # String data.
        self.wishes = data.dialogs.Wishes(self)
        self.quiz = data.dialogs.Quiz(self)

    @property
    def open_mode(self):
        """Check if this game world is Open mode.

        Returns:
            bool:

        """
        return self.settings.mode == 'open'

    @property
    def debug_mode(self):
        """Get debug mode flag.

        Returns:
            bool:

        """
        return self.settings.debug_mode

    def get_item_instance(self, cls):
        """
        Args:
            cls: Item class to get this world's instance of.

        Returns:
            randomizer.data.items.Item: Item instance for this world.
        """
        return self.items_dict[cls.index]

    def get_enemy_instance(self, cls):
        """
        Args:
            cls: Enemy class to get this world's instance of.

        Returns:
            randomizer.data.enemies.Enemy: Enemy instance for this world.
        """
        return self.enemies_dict[cls.index]

    def get_enemy_formation_by_index(self, index):
        """
        :type index: int
        :rtype: randomizer.data.formations.EnemyFormation
        """
        return self.enemy_formations_dict[index]

    def get_formation_pack_by_index(self, index):
        """
        :type index: int
        :rtype: randomizer.data.formations.FormationPack
        """
        return self.formation_packs_dict[index]

    def randomize(self):
        """Randomize this entire game world instance."""
        # Seed the PRNG at the start.
        random.seed(self.seed)

        characters.randomize_all(self)
        spells.randomize_all(self)
        items.randomize_all(self)
        enemies.randomize_all(self)
        bosses.randomize_all(self)
        keys.randomize_all(self)
        chests.randomize_all(self)
        games.randomize_all(self)
        dialogs.randomize_all(self)

        # Rebuild hash after randomization.
        self._rebuild_hash()

    def _rebuild_hash(self):
        """Build hash value for choosing file select character and file name hash.
        Use the same version, seed, mode, and flags used for the database hash.
        """
        final_seed = bytearray()
        final_seed += VERSION.encode('utf-8')
        final_seed += self.seed.to_bytes(4, 'big')
        final_seed += self.settings.mode.encode('utf-8')
        final_seed += self.settings.flag_string.encode('utf-8')
        self.hash = hashlib.md5(final_seed).hexdigest()

    def build_patch(self):
        """Build patch data for this instance.

        :rtype: randomizer.logic.patch.Patch
        """
        patch = Patch()

        # Characters
        for character in self.characters:
            patch += character.get_patch()

        # Update party join script events for the final order.  These are different for standard vs open mode.
        if self.open_mode:
            # Fail if starter is excluded, or if everyone excluded
            if (self.settings.is_flag_enabled(flags.ExcludeMario) and self.settings.is_flag_enabled(
                    flags.StartMario)) or (
                    self.settings.is_flag_enabled(flags.ExcludeMallow) and self.settings.is_flag_enabled(
                    flags.StartMallow)) or (
                    self.settings.is_flag_enabled(flags.ExcludeGeno) and self.settings.is_flag_enabled(
                    flags.StartGeno)) or (
                    self.settings.is_flag_enabled(flags.ExcludeBowser) and self.settings.is_flag_enabled(
                    flags.StartBowser)) or (
                    self.settings.is_flag_enabled(flags.ExcludeToadstool) and self.settings.is_flag_enabled(
                    flags.StartToadstool)):
                raise flags.FlagError("Cannot exclude your starter")
            elif self.settings.is_flag_enabled(flags.ExcludeMario) and self.settings.is_flag_enabled(
                    flags.ExcludeMallow) and self.settings.is_flag_enabled(
                    flags.ExcludeGeno) and self.settings.is_flag_enabled(
                    flags.ExcludeBowser) and self.settings.is_flag_enabled(flags.ExcludeToadstool):
                raise flags.FlagError("Cannot exclude all 5 characters")
            # Move chosen starting character to front of join order
            else:
                for char in self.character_join_order:
                    if ((self.settings.is_flag_enabled(flags.StartMario) and char.index == 0) or
                            (self.settings.is_flag_enabled(flags.StartMallow) and char.index == 4) or
                            (self.settings.is_flag_enabled(flags.StartGeno) and char.index == 3) or
                            (self.settings.is_flag_enabled(flags.StartBowser) and char.index == 2) or
                            (self.settings.is_flag_enabled(flags.StartToadstool) and char.index == 1)):
                        self.character_join_order.insert(0, self.character_join_order.pop(
                            self.character_join_order.index(char)))

            # Count number of excluded characters, and empty their slots
            position_iterator = 0
            empties = 0
            for char in self.character_join_order:
                if (self.settings.is_flag_enabled(flags.ExcludeMario) and char.index == 0) or (
                        self.settings.is_flag_enabled(flags.ExcludeMallow) and char.index == 4) or (
                        self.settings.is_flag_enabled(flags.ExcludeGeno) and char.index == 3) or (
                        self.settings.is_flag_enabled(flags.ExcludeBowser) and char.index == 2) or (
                        self.settings.is_flag_enabled(flags.ExcludeToadstool) and char.index == 1):
                    self.character_join_order[position_iterator] = None
                    empties += 1
                position_iterator += 1
            # Make sure first three slots are filled when NFC is turned off, when possible
            if not self.settings.is_flag_enabled(flags.NoFreeCharacters):
                for i in range(empties):
                    position_iterator = 0
                    for char in self.character_join_order:
                        if char is None and position_iterator < 3:
                            self.character_join_order.append(self.character_join_order.pop(
                                self.character_join_order.index(char)))
                        position_iterator += 1
            # Add characters to Mushroom Way and Moleville when NFC is turned on
            if self.settings.is_flag_enabled(flags.NoFreeCharacters):
                addresses = [0x1ef86c, 0x1ffd82, 0x1fc4f1, 0x1e6d58, 0x1e8b71]
            else:
                addresses = [0x1ef86c, 0x1ef86e, 0x1ef870, 0x1fc4f1, 0x1e8b71]
            dialogue_iterator = 0
            for addr, character in zip(addresses, self.character_join_order):
                dialogue_iterator += 1
                # Character joins and dialogues are 0x9B by default, replaced with this code when populated
                if character is not None:
                    # Write message stating who joined
                    if character.palette is not None and character.palette.rename_character:
                        message = '"' + character.palette.name + '" (' + character.name + ') joins!'
                    else:
                        message = character.name + " joins!"
                    messagestring = binascii.hexlify(bytes(message, encoding='ascii'))
                    messagebytes = [int(messagestring[i:i+2],16) for i in range(0,len(messagestring),2)]
                    messagebytes.append(0x00)
                    # Append character join event and corresponding message to code
                    if self.settings.is_flag_enabled(flags.NoFreeCharacters):
                        if dialogue_iterator == 2:
                            patch.add_data(0x242c52, messagebytes)
                            patch.add_data(0x1ffd84, [0x60, 0xac, 0xac, 0x00])
                        if dialogue_iterator == 3:
                            patch.add_data(0x221475, messagebytes)
                            patch.add_data(0x1fc8dd, [0x60, 0x48, 0xa2, 0x00])
                            # show character walking around forest maze
                        if dialogue_iterator == 4:
                            patch.add_data(0x242238, messagebytes)
                            patch.add_data(0x1e6d5a, [0x60, 0x89, 0xac, 0x00])
                        if dialogue_iterator == 5:
                            patch.add_data(0x23abf2, messagebytes)
                            patch.add_data(0x1e8b49, [0x60, 0xff, 0xaa, 0x00])
                    else:
                        if dialogue_iterator == 4:
                            patch.add_data(0x242c52, messagebytes)
                            patch.add_data(0x1fc8dd, [0x60, 0xac, 0xac, 0x00])
                        if dialogue_iterator == 5:
                            patch.add_data(0x221475, messagebytes)
                            patch.add_data(0x1e8b49, [0x60, 0x48, 0xa2, 0x00])
<<<<<<< HEAD
                    patch.add_data(addr, [0x36, 0x80 + character.index])
                #replace overworld characters in recruitment spots
                if self.settings.is_flag_enabled(flags.NoFreeCharacters) and dialogue_iterator == 2:
                    #mushroom way
                    patch.add_data(0x14b3BC, character.mway_1_npc_id)
                    patch.add_data(0x14b411, character.mway_2_npc_id)
                    patch.add_data(0x14b452, character.mway_3_npc_id)
                if (dialogue_iterator == 4 and not self.settings.is_flag_enabled(flags.NoFreeCharacters)) or (self.settings.is_flag_enabled(flags.NoFreeCharacters) and dialogue_iterator == 3):
                    #forest maze
=======
                # replace overworld characters in recruitment spots
                if ((dialogue_iterator == 4 and not self.settings.is_flag_enabled(flags.NoFreeCharacters)) or
                        (self.settings.is_flag_enabled(flags.NoFreeCharacters) and dialogue_iterator == 3)):
>>>>>>> 46bad01f
                    patch.add_data(0x14b8eb, character.forest_maze_sprite_id)
                    if character.name is "Mario":
                        patch.add_data(0x215e4f, 0x42)
                        patch.add_data(0x215e56, 0x12)
                if self.settings.is_flag_enabled(flags.NoFreeCharacters) and dialogue_iterator == 4:
                    #moleville
                    patch.add_data(0x14c491, character.moleville_sprite_id)
                if dialogue_iterator == 5:
                    # show character in marrymore
                    patch.add_data(0x14a94d, character.forest_maze_sprite_id)
                    if character.name is not "Toadstool":
                        if character.name is "Mario":
                            # surprised
                            patch.add_data(0x20d338, [0x08, 0x43, 0x00])
                            # on ground
                            patch.add_data(0x20d34e, [0x08, 0x4B, 0x01])
                            # sitting
                            patch.add_data(0x20d43b, [0x08, 0x4a, 0x1f])
                            # looking down
                            patch.add_data(0x20d445, [0x08, 0x48, 0x06])
                            patch.add_data(0x20d459, [0x08, 0x48, 0x06])
                            # crying
                            patch.add_data(0x20d464, [0x10, 0x80])
                            patch.add_data(0x20d466, [0x08, 0x43, 0x03])
                            # surprised
                            patch.add_data(0x20d48c, [0x08, 0x43, 0x00])
                            # looking down
                            patch.add_data(0x20d4d4, [0x08, 0x48, 0x06])
                            # crying
                            patch.add_data(0x20d4d9, [0x10, 0x80])
                            patch.add_data(0x20d4db, [0x08, 0x43, 0x03])
                            # surprised reversed
                            patch.add_data(0x20d5d8, [0x08, 0x43, 0x80])
                            # crying in other direction
                            patch.add_data(0x20d5e3, [0x08, 0x43, 0x84])
                        else:
                            # surprised
                            patch.add_data(0x20d338, [0x08, 0x42, 0x00])
                            patch.add_data(0x20d48c, [0x08, 0x42, 0x00])
                            # surprised reversed
                            patch.add_data(0x20d5d8, [0x08, 0x42, 0x80])
                            # sitting
                            patch.add_data(0x20d43b, [0x08, 0x49, 0x1f])
                            if character.name is "Geno":
                                # crying
                                patch.add_data(0x20d466, [0x08, 0x40, 0x0B])
                                patch.add_data(0x20d4db, [0x08, 0x40, 0x0B])
                                # crying in other direction
                                patch.add_data(0x20d5e3, [0x08, 0x40, 0x8C])

        else:
            # For standard mode, Mario is the first character.  Update the other four only.
            addresses = [0x1e2155, 0x1fc506, 0x1edf98, 0x1e8b79]
            for addr, character in zip(addresses, self.character_join_order[1:]):
                patch.add_data(addr, 0x80 + character.index)

            # Update other battle scripts so Belome eats the first one to join.
            for addr in (
                    0x394b4d,
                    0x394b70,
                    0x394b74,
                    0x394b7d,
                    0x394b7f,
                    0x394b83,
                    0x3ab93f,
                    0x3ab95a,
            ):
                patch.add_data(addr, self.character_join_order[1].index)
        cursor_id = self.character_join_order[0].index

        # Learned spells and level-up exp.
        patch += self.levelup_xps.get_patch()

        # Spells
        for spell in self.spells:
            patch += spell.get_patch()

        # Starting FP (twice for starting/max FP)
        patch.add_data(0x3a00dd, utils.ByteField(self.starting_fp).as_bytes() * 2)

        # For debug mode, start with 9999 coins and 99 frog coins.
        if self.debug_mode or self.settings.is_flag_enabled(flags.FreeShops):
            patch.add_data(0x3a00db, utils.ByteField(9999, num_bytes=2).as_bytes())
            patch.add_data(0x3a00df, utils.ByteField(99, num_bytes=2).as_bytes())

        # No Mack Skip flag
        if self.settings.is_flag_enabled(flags.NoMackSkip):
            patch.add_data(0x14ca6c, bytes([0xA5]))

        # Items
        for item in self.items:
            patch += item.get_patch()
        patch += data.items.Item.build_descriptions_patch(self)

        # Shops
        for shop in self.shops:
            patch += shop.get_patch()

        # Enemies
        for enemy in self.enemies:
            patch += enemy.get_patch()
        patch += data.enemies.Enemy.build_psychopath_patch(self)

        # Enemy attacks
        for attack in self.enemy_attacks:
            patch += attack.get_patch()

        # Enemy formations
        for formation in self.enemy_formations:
            patch += formation.get_patch()

        # Open mode specific data.
        if self.open_mode:
            # Item locations.
            # FIXME
            # for location in self.key_locations + self.chest_locations:
            #     print(">>>>>>>> {}".format(location))

            for location in self.key_locations:
                patch += location.get_patch()

            for location in self.chest_locations:
                patch += location.get_patch()

            # Boss locations.
            for boss in self.boss_locations:
                # FIXME
                # print(">>>>>>>>>>>>>>>> {}".format(boss))
                patch += boss.get_patch()

            # Set flags for seven star mode and Bowser's Keep.
            if self.settings.is_flag_enabled(flags.SevenStarHunt):
                patch.add_data(0x1fd341, utils.ByteField(0xa2).as_bytes())

            if self.settings.is_flag_enabled(flags.BowsersKeepOpen):
                patch.add_data(0x1fd343, utils.ByteField(0xa2).as_bytes())

            # If star piece exp progression is on, set exp values for each star piece number and enable flag.
            choice = self.settings.get_flag_choice(flags.StarExpChallenge)
            if choice:
                if choice is flags.StarExp1:
                    exps = (2, 4, 5, 6, 8, 9, 11)
                elif choice is flags.StarExp2:
                    exps = (1, 2, 3, 5, 6, 7, 11)
                else:
                    raise ValueError("Got unrecognized value for star exp challenge: {!r}".format(choice))

                patch.add_data(0x39bc44, utils.ByteField(exps[0]).as_bytes())  # 0 stars
                patch.add_data(0x39bc46, utils.ByteField(exps[1]).as_bytes())  # 1 star
                patch.add_data(0x39bc48, utils.ByteField(exps[2]).as_bytes())  # 2 stars
                patch.add_data(0x39bc4a, utils.ByteField(exps[3]).as_bytes())  # 3 stars
                patch.add_data(0x39bc4c, utils.ByteField(exps[4]).as_bytes())  # 4 stars
                patch.add_data(0x39bc4e, utils.ByteField(exps[5]).as_bytes())  # 5 stars
                patch.add_data(0x39bc52, utils.ByteField(exps[6]).as_bytes())  # 6/7 stars
                patch.add_data(0x1fd32d, utils.ByteField(0xa0).as_bytes())  # Enable flag

            # Minigames
            patch += self.ball_solitaire.get_patch()
            patch += self.magic_buttons.get_patch()

            # Dialogs
            patch += self.wishes.get_patch()
            patch += self.quiz.get_patch()

            # FIXME
            # print(">>>>>>>> WISHES")
            # for wish in self.wishes.wishes:
            #     print(">>>>>>>>>>>>>>>> {}".format(wish))

            # print(">>>>>>>> QUIZ")
            # for question in self.quiz.questions:
            #     print(">>>>>>>>>>>>>>>> {}".format(question))

        # Unlock the whole map if in debug mode in standard.
        if self.debug_mode and not self.open_mode:
            patch += map.unlock_world_map()

        # Bowser's Keep doors
        patch += doors.patch_bowser_doors(self)

        # factory warp
        if self.settings.is_flag_enabled(flags.CasinoWarp):
            # patch the event jump
            # event 2637

            # star piece event check
            # sometimes lazy shell can cause some weirdness with addresses, but we know this event began at 0x1FF451
            # and our custom code should start +3 after that

            # if R7 is turned on, we want this to be a check for 7 star pieces, not 6
            if self.settings.is_flag_enabled(flags.SevenStarHunt):
                patch.add_data(0x1FF454, [0xE0, 0x35, 0x07, 0x5C, 0xF4])
            else:
                patch.add_data(0x1FF454, [0xE0, 0x35, 0x06, 0x5C, 0xF4])

            patch.add_data(0x1FF459, [0xD2, 0x67, 0xF4, 0xD0, 0x48, 0x08])

            original_event_address = 0x1FF467
            start9_b_address = 0x1FF45F
            i = start9_b_address
            while i < original_event_address:
                patch.add_data(i, 0x9B)
                i += 1

            # event 2120
            patch.add_data(0x1F7A4D,
                           [0x60, 0x80, 0xAB, 0xC0, 0x66, 0x58, 0x7A, 0xD2, 0x67, 0xF4, 0xFE, 0x74, 0xD0, 0xCF, 0x0E,
                            0xFE])
            original_end_address = 0x1F7A90
            start9_b_address = 0x1F7A5D
            i = start9_b_address
            while i <= original_end_address:
                patch.add_data(i, 0x9B)
                i += 1

            # Dialog
            patch.add_data(0x23D3CE, [0x44, 0x6F, 0x0F, 0x20, 0x77, 0x61, 0x6E, 0x74, 0x11, 0x67, 0x6F, 0x11, 0x53,
                                      0x6D, 0x69, 0x74, 0x68, 0x79, 0x3F, 0x02, 0x08, 0x07, 0x20, 0x28, 0x4E, 0x6F,
                                      0x29, 0x01, 0x08, 0x07, 0x20, 0x28, 0x59, 0x65, 0x73, 0x29, 0x00])

        # Choose character for the file select screen.
        i = cursor_id
        file_select_char_bytes = [0, 7, 13, 25, 19]
        self.file_select_character = [c for c in self.characters if c.index == i][0].__class__.__name__

        # Change file select character graphic, if not Mario.
        if i != 0:
            addresses = [0x34757, 0x3489a, 0x34ee7, 0x340aa, 0x3501e]
            for addr, value in zip(addresses, [0, 1, 0, 0, 1]):
                patch.add_data(addr, file_select_char_bytes[i] + value)

        # Possible names we can use for the hash values on the file select screen.  Needs to be 6 characters or less.
        file_entry_names = {
            'MARIO',
            'MALLOW',
            'GENO',
            'BOWSER',
            'PEACH',
        }
        # Also use enemy names, if they're 6 characters or less.
        for e in self.enemies:
            if isinstance(e, data.enemies.K9):
                name = e.name
            else:
                name = re.sub(r'[^A-Za-z]', '', e.name.upper())
            if len(name) <= 6:
                file_entry_names.add(name)
        file_entry_names = sorted(file_entry_names)

        # Replace file select names with "hash" values for seed verification.
        file_select_names = [
            file_entry_names[int(self.hash[0:8], 16) % len(file_entry_names)],
            file_entry_names[int(self.hash[8:16], 16) % len(file_entry_names)],
            file_entry_names[int(self.hash[16:24], 16) % len(file_entry_names)],
            file_entry_names[int(self.hash[24:32], 16) % len(file_entry_names)],
        ]
        for i, name in enumerate(file_select_names):
            addr = 0x3ef528 + (i * 7)
            val = name.encode().ljust(7, b'\x00')
            patch.add_data(addr, val)

        # Save file select hash text to show the user on the website, but the game uses '}' instead of dash.
        self.file_select_hash = ' / '.join(file_select_names).replace('}', '-')

        # Update ROM title and version.
        title = 'SMRPG-R {}'.format(self.seed).ljust(20)
        if len(title) > 20:
            title = title[:19] + '?'

        # Add version number on name entry screen.
        version_text = ('v' + VERSION).ljust(10)
        if len(version_text) > 10:
            raise ValueError("Version text is too long: {!r}".format(version_text))
        patch.add_data(0x3ef140, version_text)

        # Add title and major version number to SNES header data.
        patch.add_data(0x7fc0, title)
        v = VERSION.split('.')
        patch.add_data(0x7fdb, int(v[0]))

        return patch

    @property
    def spoiler(self):
        """

        Returns:
            dict: Spoiler for current game world state in JSON object form (Python dictionary).

        """
        # TODO: Build spoilers that are in all modes first.
        spoiler = {}

        # TODO: Open mode only spoilers.
        if self.open_mode:
            spoiler['Boss Locations'] = bosses.get_spoiler(self)

        return spoiler<|MERGE_RESOLUTION|>--- conflicted
+++ resolved
@@ -446,21 +446,17 @@
                         if dialogue_iterator == 5:
                             patch.add_data(0x221475, messagebytes)
                             patch.add_data(0x1e8b49, [0x60, 0x48, 0xa2, 0x00])
-<<<<<<< HEAD
                     patch.add_data(addr, [0x36, 0x80 + character.index])
+
                 #replace overworld characters in recruitment spots
                 if self.settings.is_flag_enabled(flags.NoFreeCharacters) and dialogue_iterator == 2:
                     #mushroom way
                     patch.add_data(0x14b3BC, character.mway_1_npc_id)
                     patch.add_data(0x14b411, character.mway_2_npc_id)
                     patch.add_data(0x14b452, character.mway_3_npc_id)
-                if (dialogue_iterator == 4 and not self.settings.is_flag_enabled(flags.NoFreeCharacters)) or (self.settings.is_flag_enabled(flags.NoFreeCharacters) and dialogue_iterator == 3):
-                    #forest maze
-=======
-                # replace overworld characters in recruitment spots
                 if ((dialogue_iterator == 4 and not self.settings.is_flag_enabled(flags.NoFreeCharacters)) or
                         (self.settings.is_flag_enabled(flags.NoFreeCharacters) and dialogue_iterator == 3)):
->>>>>>> 46bad01f
+                    #forest maze
                     patch.add_data(0x14b8eb, character.forest_maze_sprite_id)
                     if character.name is "Mario":
                         patch.add_data(0x215e4f, 0x42)
