# Chest randomization logic.

import math
import random

from randomizer.data import items, locations, chests
from randomizer.data.keys import KeyItemLocation
from randomizer.logic import flags, keys
from . import utils


def _intershuffle_chests(chest_locations):
    """Shuffle the contents of the provided list of chests between each other.

    Args:
        chest_locations(list[randomizer.data.chests.Chest]):

    """
    chests_to_shuffle = chest_locations[:]
    random.shuffle(chests_to_shuffle)

    for chest in chests_to_shuffle:
        # Get other chests in this group that are able to swap items and pick one.
        options = [swap for swap in chest_locations if swap != chest and chest.item_allowed(swap.item) and
                   swap.item_allowed(chest.item)]
        if options:
            swap = random.choice(options)
            chest.item, swap.item = swap.item, chest.item


def randomize_all(world):
    """

    Args:
        world (randomizer.logic.main.GameWorld): Game world to randomize.

    """

    # Get limitation of items allowed first
    tiers_allowed = 4
    if world.settings.is_flag_enabled(flags.ChestTier1):
        tiers_allowed = 1
    elif world.settings.is_flag_enabled(flags.ChestTier2):
        tiers_allowed = 2
    elif world.settings.is_flag_enabled(flags.ChestTier3):
        tiers_allowed = 3

    coins_allowed = not world.settings.is_flag_enabled(flags.ChestExcludeCoins)
    flowers_allowed = not world.settings.is_flag_enabled(flags.ChestExcludeFlowers)
    frogcoins_allowed = not world.settings.is_flag_enabled(flags.ChestExcludeFrogCoins)
    mushrooms_allowed = not world.settings.is_flag_enabled(flags.ChestExcludeMushrooms)
    stars_allowed = not world.settings.is_flag_enabled(flags.ChestExcludeStars)

    biased = world.settings.is_flag_enabled(flags.ChestShuffleBiased)
    include_key_items = world.settings.is_flag_enabled(flags.ChestIncludeKeyItems)

    coins = [items.Coins5, items.Coins8, items.Coins10, items.Coins150, items.Coins100, items.Coins50,
             items.CoinsDoubleBig]
    stars = [items.BanditsWayStar, items.KeroSewersStar, items.MolevilleMinesStar, items.SeaStar,
             items.LandsEndVolcanoStar, items.NimbusLandStar, items.LandsEndStar2, items.LandsEndStar3]

    # Open mode-specific shuffles.
    if world.open_mode:
        # Same area shuffle.
        if world.settings.is_flag_enabled(flags.ChestShuffle1):
            for area in locations.Area:
                group = [chest for chest in world.chest_locations if chest.area == area]
                if group:
                    _intershuffle_chests(group)
            for chest in world.chest_locations:
                tiered_item = None
                for i in world.items:
                    if chest.item.index == i.index:
                        tiered_item = i
                if (((chest.item in coins and not coins_allowed) or (chest.item in stars and not stars_allowed) or
                     (chest.item == items.Flower and not flowers_allowed) or
                     (chest.item == items.RecoveryMushroom and not mushrooms_allowed) or
                     (chest.item == items.FrogCoin and not frogcoins_allowed) or
                     (tiered_item and tiered_item.hard_tier > tiers_allowed)) and chest.item_allowed(items.YouMissed)):
                    chest.item = items.YouMissed

        # Empty chests.
        elif world.settings.is_flag_enabled(flags.ChestShuffleEmpty):
            for chest in world.chest_locations:
                if chest.item_allowed(items.YouMissed):
                    chest.item = items.YouMissed

        elif (world.settings.is_flag_enabled(flags.ChestShuffleBiased) or
              world.settings.is_flag_enabled(flags.ChestShuffleChaos)):
            finished_chests = []
            items_already_in_chests = []

            # Here I'm just figuring out the rough distribution of each type to target.
            # We can consider mutating these probabilities.
            ratio_coins = len([chest for chest in world.chest_locations if
                               not isinstance(chest, chests.Reward) and chest.item in coins])
            ratio_frogcoins = len([chest for chest in world.chest_locations if
                                   not isinstance(chest, chests.Reward) and chest.item == items.FrogCoin]) - 2
            ratio_mushrooms = len([chest for chest in world.chest_locations if
                                   not isinstance(chest, chests.Reward) and chest.item == items.RecoveryMushroom])
            ratio_flowers = len([chest for chest in world.chest_locations if
                                 not isinstance(chest, chests.Reward) and chest.item == items.Flower]) - 8
            ratio_stars = len([chest for chest in world.chest_locations if
                               not isinstance(chest, chests.Reward) and chest.item in stars])
            ratio_items = len([chest for chest in world.chest_locations if
                               not isinstance(chest, chests.Reward) and chest.item not in coins and
                               chest.item not in stars and chest.item not in
                               [items.FrogCoin, items.RecoveryMushroom, items.Flower, items.YouMissed]])
            denominator = ratio_items

            # These are the relative ratios used to calculate distribution properties.
            # This is where we build the denominator.
            if coins_allowed:
                denominator += ratio_coins
            if flowers_allowed:
                denominator += ratio_flowers
            if mushrooms_allowed:
                denominator += ratio_mushrooms
            if stars_allowed:
                denominator += ratio_stars
            if frogcoins_allowed:
                denominator += ratio_frogcoins

            # factor in KIs allowed here
            total_chests = ratio_coins + ratio_frogcoins + ratio_mushrooms + ratio_flowers + ratio_stars + ratio_items

            # How should items vs non-items be balanced?
            # Do stars first
            if stars_allowed:
                if world.settings.is_flag_enabled(flags.ChestRandomizeStars):
                    eligible_chests = [chest for chest in world.chest_locations if
                                       chest.item_allowed(items.BanditsWayStar)]
                    # randomize how many stars there will be - usually close to vanilla #
                    num_stars = utils.mutate_normal(min(
                        len(eligible_chests), math.floor(ratio_stars / denominator * total_chests)),
                        minimum=1, maximum=len(eligible_chests))
                    if num_stars > len(eligible_chests):
                        num_stars = len(eligible_chests)
                    while len(finished_chests) < num_stars:
                        chest = random.choice(eligible_chests)
                        if biased:
                            chest.item = random.choice([star for star in stars if star.hard_tier == chest.access])
                        else:
                            chest.item = random.choice([star for star in stars])
                        finished_chests.append(chest)
                        eligible_chests.remove(chest)
                        #Don't allow 2 stars in same bandits way room
                        if (isinstance(chest, chests.BanditsWayCroco) or isinstance(chest, chests.BanditsWayDogJump)):
                            for c in eligible_chests:
                                if (isinstance(c, chests.BanditsWayCroco) or isinstance(c, chests.BanditsWayDogJump)):
                                    eligible_chests.remove(c)
                else:
                    eligible_chests = [chest for chest in world.chest_locations if 201 <= chest.item.index <= 208]
                    for chest in eligible_chests:
                        finished_chests.append(chest)
                    for chest in eligible_chests:
                        eligible_chests.remove(chest)
                denominator -= ratio_stars

            # then do the rest
            # biasing of items for chest
            def get_eligible_tier(chest_tier):
                selector = random.randint(1, 100)
                if chest_tier == 4:
                    if tiers_allowed == 4:
                        if selector < 88:
                            return 4
                        elif selector < 94:
                            return 3
                        elif selector < 98:
                            return 2
                        else:
                            return 1
                    elif tiers_allowed == 3:
                        if selector < 85:
                            return 3
                        elif selector < 96:
                            return 2
                        else:
                            return 1
                    elif tiers_allowed == 2:
                        if selector < 90:
                            return 2
                        else:
                            return 1
                    elif tiers_allowed == 1:
                        return 1
                elif chest_tier == 3:
                    if tiers_allowed == 4:
                        if selector < 85:
                            return 3
                        elif selector < 91:
                            return 2
                        elif selector < 97:
                            return 4
                        else:
                            return 1
                    elif tiers_allowed == 3:
                        if selector < 85:
                            return 3
                        elif selector < 96:
                            return 2
                        else:
                            return 1
                    elif tiers_allowed == 2:
                        if selector < 90:
                            return 2
                        else:
                            return 1
                    elif tiers_allowed == 1:
                        return 1
                elif chest_tier == 2:
                    if tiers_allowed == 4:
                        if selector < 85:
                            return 2
                        elif selector < 91:
                            return 3
                        elif selector < 97:
                            return 1
                        else:
                            return 4
                    elif tiers_allowed == 3:
                        if selector < 85:
                            return 2
                        elif selector < 96:
                            return 3
                        else:
                            return 1
                    elif tiers_allowed == 2:
                        if selector < 90:
                            return 1
                        else:
                            return 2
                    elif tiers_allowed == 1:
                        return 1
                elif chest_tier == 1:
                    if tiers_allowed == 4:
                        if selector < 85:
                            return 1
                        elif selector < 93:
                            return 2
                        elif selector < 98:
                            return 3
                        else:
                            return 4
                    elif tiers_allowed == 3:
                        if selector < 85:
                            return 1
                        elif selector < 96:
                            return 2
                        else:
                            return 3
                    elif tiers_allowed == 2:
                        if selector < 90:
                            return 1
                        else:
                            return 2
                    elif tiers_allowed == 1:
                        return 1

            excluded_items = [129, 137, 138]
            # Always exclude special equips from shops if Mx is set
            if world.settings.is_flag_enabled(flags.MonstroTownLite):
                monstro = [items.QuartzCharm, items.JinxBelt, items.SuperSuit, items.AttackScarf, items.GhostMedal]
                monstro_locations = [i for i in world.chest_locations if
                                     isinstance(i, (chests.CulexReward, chests.JinxDojoReward, chests.SuperJumps30,
                                                    chests.SuperJumps100, chests.ThreeMustyFears)) and
                                     i not in finished_chests]
            elif world.settings.is_flag_enabled(flags.MonstroTownHard):
                monstro = [items.QuartzCharm, items.JinxBelt, items.SuperSuit, items.AttackScarf, items.GhostMedal,
                           items.FroggieStick, items.Chomp, items.ZoomShoes, items.LazyShellWeapon,
                           items.LazyShellArmor]
                monstro_locations = [i for i in world.chest_locations if
                                     isinstance(i, (chests.CulexReward, chests.JinxDojoReward, chests.SuperJumps30,
                                                    chests.SuperJumps100, chests.ThreeMustyFears,
                                                    chests.CricketPieReward, chests.BoosterTowerChomp,
                                                    chests.BoosterTowerZoomShoes, chests.GardenerCloud1,
                                                    chests.GardenerCloud2)) and
                                     i not in finished_chests]
            else:
                monstro = []
                monstro_locations = []

            chance = random.randint(1, 10)
            # 30% chance that 100 super jump will have the best of the 10 items
            if chance <= 3 and len(monstro) > 0:
                monstro.sort(key=lambda x: x.rank_value, reverse=True)
                item = monstro[1]
                location = [i for i in monstro_locations if isinstance(i, chests.SuperJumps100)][0]
                location.item = item
                monstro.remove(item)
                monstro_locations.remove(location)
                finished_chests.append(location)
                if world.settings.is_flag_enabled(flags.MonstroExcludeElsewhere):
                    excluded_items.append(item.index)
                items_already_in_chests.append(item)

            while len(monstro) > 0:
                item = random.choice(monstro)
                location = random.choice(monstro_locations)
                location.item = item
                monstro.remove(item)
                monstro_locations.remove(location)
                finished_chests.append(location)
                if world.settings.is_flag_enabled(flags.MonstroExcludeElsewhere):
                    excluded_items.append(item.index)
                items_already_in_chests.append(item)

            # Then do key items....
            leftover_key_locations = []
            if include_key_items:
                key_item_locations = [l for l in world.key_locations if keys.item_location_filter(world, l)]

                # Get items to place only from vanilla key item locations, not including other chests/rewards.
                required_items = keys.Inventory([l.item for l in key_item_locations if
                                                l.item.shuffle_type == items.ItemShuffleType.Required])
                extra_items = keys.Inventory([l.item for l in key_item_locations if
                                             l.item.shuffle_type == items.ItemShuffleType.Extra])

                # Now add all the chest/reward spots to the location list if they haven't been done yet.
                # This excludes the Monstro Town locations if the M flag is on above.
                chest_locations = [l for l in world.chest_locations if l not in finished_chests and
                                   keys.item_location_filter(world, l)]

                eligible_key_locations = key_item_locations + chest_locations

                # Do the fill, and mark any selected chests as done.
                keys.fill_locations(world, eligible_key_locations, required_items, extra_items)
                for location in eligible_key_locations:
                    if location.has_item:
                        finished_chests.append(location)
                    else:
                        leftover_key_locations.append(location)

            # Chest/reward list plus leftover key item locations from mixing shuffle.
            # Use this for all logic past this point!
            chests_plus_leftovers = world.chest_locations + leftover_key_locations

            # Then make sure wallet is found in exactly 1 chest
<<<<<<< HEAD
            if not world.settings.is_flag_enabled(flags.ChestExcludeRewards):
                eligible_wallet_locations = [chest for chest in world.chest_locations if chest not in finished_chests]
                chest = random.choice(eligible_wallet_locations)
                chest.item = items.Wallet
                finished_chests.append(chest)
=======
            eligible_wallet_locations = [chest for chest in chests_plus_leftovers if chest not in finished_chests]
            chest = random.choice(eligible_wallet_locations)
            chest.item = items.Wallet
            finished_chests.append(chest)
>>>>>>> 52a0d13d

            # Then make sure "You Missed" is found in exactly 1 chest
            eligible_empty_locations = [chest for chest in chests_plus_leftovers if chest not in finished_chests and
                                        not isinstance(chest, chests.Reward) and chest.item_allowed(items.YouMissed)]
            chest = random.choice(eligible_empty_locations)
            chest.item = items.YouMissed
            finished_chests.append(chest)

            # Then do the rest
            eligible_chests = [chest for chest in chests_plus_leftovers if
                               not isinstance(chest, (chests.Reward, chests.BowserDoorReward, KeyItemLocation)) and
                               chest not in finished_chests]
            eligible_rewards = [chest for chest in chests_plus_leftovers if
                                isinstance(chest, (chests.Reward, chests.BowserDoorReward, KeyItemLocation)) and
                                chest not in finished_chests]
            eligible_items = [i for i in world.items if i.index not in excluded_items and not i.is_key and
                              i.hard_tier <= tiers_allowed]

            while len(eligible_chests) > 0:
                chest = random.choice(eligible_chests)
                if biased:
                    selected_tier = get_eligible_tier(chest.access)
                    adjusted_denominator = ratio_items
                    if coins_allowed and chest.item_allowed(items.Coins150):
                        adjusted_ratio_coins = ratio_coins
                    else:
                        adjusted_ratio_coins = 0

                    if flowers_allowed and chest.item_allowed(items.Flower):
                        adjusted_ratio_flowers = math.floor(ratio_flowers / 1.5 / selected_tier)
                    else:
                        adjusted_ratio_flowers = 0

                    if mushrooms_allowed and chest.item_allowed(items.RecoveryMushroom):
                        adjusted_ratio_mushrooms = math.floor(ratio_mushrooms / 1.5 / selected_tier)
                    else:
                        adjusted_ratio_mushrooms = 0

                    if frogcoins_allowed and chest.item_allowed(items.FrogCoin):
                        adjusted_ratio_frogcoins = math.floor(ratio_frogcoins / 1.5 / selected_tier)
                    else:
                        adjusted_ratio_frogcoins = 0

                    adjusted_denominator += (adjusted_ratio_coins + adjusted_ratio_flowers + adjusted_ratio_mushrooms +
                                             adjusted_ratio_frogcoins)
                    selection = random.randint(1, adjusted_denominator)
                    if flowers_allowed and chest.item_allowed(items.Flower) and selection < adjusted_ratio_flowers:
                        chest.item = items.Flower
                    elif (mushrooms_allowed and chest.item_allowed(items.RecoveryMushroom) and
                          selection < adjusted_ratio_flowers + adjusted_ratio_mushrooms):
                        chest.item = items.RecoveryMushroom
                    elif (frogcoins_allowed and chest.item_allowed(items.FrogCoin) and
                          selection < adjusted_ratio_flowers + adjusted_ratio_mushrooms + adjusted_ratio_frogcoins):
                        chest.item = items.FrogCoin
                    elif (coins_allowed and selected_tier <= 2 and chest.item_allowed(items.Coins150) and
                          selection < adjusted_ratio_flowers + adjusted_ratio_mushrooms + adjusted_ratio_frogcoins +
                          adjusted_ratio_coins):
                        chest.item = random.choice([i for i in coins if i.hard_tier == selected_tier])
                    else:
                        # 50% chance of rerolling if item is an equip
                        proceed_repeat_item = False
                        while not proceed_repeat_item:
                            check_item = random.choice([i for i in eligible_items if i.hard_tier == selected_tier])
                            if check_item.is_equipment:
                                fifty = random.choice([0, 1])
                                if fifty == 0:
                                    chest.item = check_item
                                    proceed_repeat_item = True
                            else:
                                chest.item = check_item
                                proceed_repeat_item = True
                else:
                    selection = random.randint(1, denominator)
                    if flowers_allowed and chest.item_allowed(items.Flower) and selection < ratio_flowers / 1.5:
                        chest.item = items.Flower
                    elif (mushrooms_allowed and chest.item_allowed(items.RecoveryMushroom) and
                          selection < ratio_flowers / 1.5 + ratio_mushrooms / 1.5):
                        chest.item = items.RecoveryMushroom
                    elif (frogcoins_allowed and chest.item_allowed(items.FrogCoin) and
                          selection < ratio_flowers / 1.5 + ratio_mushrooms / 1.5 + ratio_frogcoins / 1.5):
                        chest.item = items.FrogCoin
                    elif (coins_allowed and chest.item_allowed(items.Coins150) and
                          selection < ratio_flowers / 1.5 + ratio_mushrooms / 1.5 + ratio_frogcoins / 1.5 +
                          ratio_coins):
                        chest.item = random.choice(coins)
                    else:
                        tier_selection = random.randint(1, 100)
                        proceed_repeat_item = False
                        while not proceed_repeat_item:
                            if tiers_allowed == 4:
                                if tier_selection <= 40:
                                    check_item = random.choice([i for i in eligible_items if i.hard_tier == 1])
                                elif tier_selection <= 70:
                                    check_item = random.choice([i for i in eligible_items if i.hard_tier == 2])
                                elif tier_selection <= 90:
                                    check_item = random.choice([i for i in eligible_items if i.hard_tier == 3])
                                else:
                                    check_item = random.choice([i for i in eligible_items if i.hard_tier == 4])
                            elif tiers_allowed == 3:
                                if tier_selection <= 40:
                                    check_item = random.choice([i for i in eligible_items if i.hard_tier == 1])
                                elif tier_selection <= 75:
                                    check_item = random.choice([i for i in eligible_items if i.hard_tier == 2])
                                else:
                                    check_item = random.choice([i for i in eligible_items if i.hard_tier == 3])
                            elif tiers_allowed == 2:
                                if tier_selection <= 50:
                                    check_item = random.choice([i for i in eligible_items if i.hard_tier == 1])
                                else:
                                    check_item = random.choice([i for i in eligible_items if i.hard_tier == 2])
                            else:
                                check_item = random.choice([i for i in eligible_items if i.hard_tier == 1])

                            # 50% chance of rerolling if item is an equip
                            if check_item.is_equipment:
                                fifty = random.choice([0, 1])
                                if fifty == 0:
                                    chest.item = check_item
                                    proceed_repeat_item = True
                            else:
                                chest.item = check_item
                                proceed_repeat_item = True

                finished_chests.append(chest)
                eligible_chests.remove(chest)

            if not world.settings.is_flag_enabled(flags.ChestExcludeRewards):
                while len(eligible_rewards) > 0:
                    chest = random.choice(eligible_rewards)

<<<<<<< HEAD
                    # For Cricket Jam reward, always give frog coins for now!  Just randomize the number.
                    if isinstance(chest, chests.CricketJamReward):
                        chest.num_frog_coins = random.randint(5, random.randint(10, 20))
                    else:
                        proceed_repeat_item = False
                        while not proceed_repeat_item:
                            if biased:
                                selected_tier = get_eligible_tier(chest.access)
                                check_item = random.choice([i for i in eligible_items if i.hard_tier == selected_tier])
                            else:
                                tier_selection = random.randint(1, 100)
                                if tiers_allowed == 4:
                                    if tier_selection <= 35:
                                        check_item = random.choice([i for i in eligible_items if i.hard_tier == 3])
                                    elif tier_selection <= 60:
                                        check_item = random.choice([i for i in eligible_items if i.hard_tier == 2])
                                    elif tier_selection <= 85:
                                        check_item = random.choice([i for i in eligible_items if i.hard_tier == 4])
                                    else:
                                        check_item = random.choice([i for i in eligible_items if i.hard_tier == 1])
                                elif tiers_allowed == 3:
                                    if tier_selection <= 30:
                                        check_item = random.choice([i for i in eligible_items if i.hard_tier == 1])
                                    elif tier_selection <= 60:
                                        check_item = random.choice([i for i in eligible_items if i.hard_tier == 2])
                                    else:
                                        check_item = random.choice([i for i in eligible_items if i.hard_tier == 3])
                                elif tiers_allowed == 2:
                                    if tier_selection <= 50:
                                        check_item = random.choice([i for i in eligible_items if i.hard_tier == 1])
                                    else:
                                        check_item = random.choice([i for i in eligible_items if i.hard_tier == 2])
=======
                # For Cricket Jam reward, always give frog coins for now!  Just randomize the number.
                if isinstance(chest, chests.CricketJamReward):
                    chest.item = items.FrogCoin
                    chest.num_frog_coins = random.randint(5, random.randint(10, 20))
                else:
                    proceed_repeat_item = False
                    while not proceed_repeat_item:
                        if biased:
                            selected_tier = get_eligible_tier(chest.access)
                            check_item = random.choice([i for i in eligible_items if i.hard_tier == selected_tier])
                        else:
                            tier_selection = random.randint(1, 100)
                            if tiers_allowed == 4:
                                if tier_selection <= 35:
                                    check_item = random.choice([i for i in eligible_items if i.hard_tier == 3])
                                elif tier_selection <= 60:
                                    check_item = random.choice([i for i in eligible_items if i.hard_tier == 2])
                                elif tier_selection <= 85:
                                    check_item = random.choice([i for i in eligible_items if i.hard_tier == 4])
                                else:
                                    check_item = random.choice([i for i in eligible_items if i.hard_tier == 1])
                            elif tiers_allowed == 3:
                                if tier_selection <= 30:
                                    check_item = random.choice([i for i in eligible_items if i.hard_tier == 1])
                                elif tier_selection <= 60:
                                    check_item = random.choice([i for i in eligible_items if i.hard_tier == 2])
>>>>>>> 52a0d13d
                                else:
                                    check_item = random.choice([i for i in eligible_items if i.hard_tier == 1])

                            if check_item not in items_already_in_chests or not check_item.is_equipment:
                                items_already_in_chests.append(check_item)
                                chest.item = check_item
                                proceed_repeat_item = True
                            else:
                                fifty = random.choice([0, 1])
                                if fifty == 0:
                                    chest.item = check_item
                                    proceed_repeat_item = True

                    finished_chests.append(chest)
                    eligible_rewards.remove(chest)

        # Replace any sellable items with closest coin equivalent.
        if world.settings.is_flag_enabled(flags.ReplaceItems):

            def closest_coins(n):
                num = n / 2
                diff = abs(num - 5)
                rv = items.Coins5
                if diff > abs(num - 8):
                    diff = abs(num - 8)
                    rv = items.Coins8
                if diff > abs(num - 10):
                    diff = abs(num - 10)
                    rv = items.Coins10
                if diff > abs(num - 20):
                    diff = abs(num - 20)
                    rv = items.CoinsDoubleBig
                if diff > abs(num - 50):
                    diff = abs(num - 50)
                    rv = items.Coins50
                if diff > abs(num - 100):
                    diff = abs(num - 100)
                    rv = items.Coins100
                if diff > abs(num - 150):
                    rv = items.Coins150
                return rv

            for chest in [i for i in world.chest_locations if not isinstance(i, chests.Reward)]:
                if chest.item.hard_tier == 1 and not chest.item.is_key and chest.item.price > 0:
                    if chest.item_allowed(items.Coins150) and not chest.item.frog_coin_item:
                        chest.item = closest_coins(chest.item.price)
                    elif chest.item_allowed(items.FrogCoin) and chest.item.frog_coin_item:
                        chest.item = items.FrogCoin<|MERGE_RESOLUTION|>--- conflicted
+++ resolved
@@ -319,8 +319,12 @@
 
                 # Now add all the chest/reward spots to the location list if they haven't been done yet.
                 # This excludes the Monstro Town locations if the M flag is on above.
-                chest_locations = [l for l in world.chest_locations if l not in finished_chests and
+                if not world.settings.is_flag_enabled(flags.ChestExcludeRewards):
+                    chest_locations = [l for l in world.chest_locations if l not in finished_chests and
                                    keys.item_location_filter(world, l)]
+                else:
+                    chest_locations = [l for l in world.chest_locations if l not in finished_chests and
+                                   keys.item_location_filter(world, l) and not isinstance(l, chests.Reward)]
 
                 eligible_key_locations = key_item_locations + chest_locations
 
@@ -337,18 +341,11 @@
             chests_plus_leftovers = world.chest_locations + leftover_key_locations
 
             # Then make sure wallet is found in exactly 1 chest
-<<<<<<< HEAD
             if not world.settings.is_flag_enabled(flags.ChestExcludeRewards):
-                eligible_wallet_locations = [chest for chest in world.chest_locations if chest not in finished_chests]
+                eligible_wallet_locations = [chest for chest in chests_plus_leftovers if chest not in finished_chests]
                 chest = random.choice(eligible_wallet_locations)
                 chest.item = items.Wallet
                 finished_chests.append(chest)
-=======
-            eligible_wallet_locations = [chest for chest in chests_plus_leftovers if chest not in finished_chests]
-            chest = random.choice(eligible_wallet_locations)
-            chest.item = items.Wallet
-            finished_chests.append(chest)
->>>>>>> 52a0d13d
 
             # Then make sure "You Missed" is found in exactly 1 chest
             eligible_empty_locations = [chest for chest in chests_plus_leftovers if chest not in finished_chests and
@@ -479,9 +476,9 @@
                 while len(eligible_rewards) > 0:
                     chest = random.choice(eligible_rewards)
 
-<<<<<<< HEAD
                     # For Cricket Jam reward, always give frog coins for now!  Just randomize the number.
                     if isinstance(chest, chests.CricketJamReward):
+                        chest.item = items.FrogCoin
                         chest.num_frog_coins = random.randint(5, random.randint(10, 20))
                     else:
                         proceed_repeat_item = False
@@ -512,34 +509,7 @@
                                         check_item = random.choice([i for i in eligible_items if i.hard_tier == 1])
                                     else:
                                         check_item = random.choice([i for i in eligible_items if i.hard_tier == 2])
-=======
-                # For Cricket Jam reward, always give frog coins for now!  Just randomize the number.
-                if isinstance(chest, chests.CricketJamReward):
-                    chest.item = items.FrogCoin
-                    chest.num_frog_coins = random.randint(5, random.randint(10, 20))
-                else:
-                    proceed_repeat_item = False
-                    while not proceed_repeat_item:
-                        if biased:
-                            selected_tier = get_eligible_tier(chest.access)
-                            check_item = random.choice([i for i in eligible_items if i.hard_tier == selected_tier])
-                        else:
-                            tier_selection = random.randint(1, 100)
-                            if tiers_allowed == 4:
-                                if tier_selection <= 35:
-                                    check_item = random.choice([i for i in eligible_items if i.hard_tier == 3])
-                                elif tier_selection <= 60:
-                                    check_item = random.choice([i for i in eligible_items if i.hard_tier == 2])
-                                elif tier_selection <= 85:
-                                    check_item = random.choice([i for i in eligible_items if i.hard_tier == 4])
-                                else:
-                                    check_item = random.choice([i for i in eligible_items if i.hard_tier == 1])
-                            elif tiers_allowed == 3:
-                                if tier_selection <= 30:
-                                    check_item = random.choice([i for i in eligible_items if i.hard_tier == 1])
-                                elif tier_selection <= 60:
-                                    check_item = random.choice([i for i in eligible_items if i.hard_tier == 2])
->>>>>>> 52a0d13d
+
                                 else:
                                     check_item = random.choice([i for i in eligible_items if i.hard_tier == 1])
 
