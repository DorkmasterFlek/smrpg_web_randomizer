# Flag definitions and logic.

from django.utils.html import mark_safe
from markdown import markdown


# ************************************** Flag classes

class Flag:
    """Class representing a flag with its description, and possible values/choices/options."""
    name = ''
    description = ''
    inverse_description = ''
    value = ''
    hard = False
    modes = ['linear', 'open']
    choices = []
    options = []

    @classmethod
    def description_as_markdown(cls):
        return mark_safe(markdown(cls.description, safe_mode='escape'))

    @classmethod
    def description_or_name_as_markdown(cls):
        if cls.description:
            return mark_safe(markdown(cls.description, safe_mode='escape'))
        else:
            return mark_safe(markdown(cls.name, safe_mode='escape'))

    @classmethod
    def inverse_description_as_markdown(cls):
        return mark_safe(markdown(cls.inverse_description, safe_mode='escape'))

    @classmethod
    def inverse_description_or_name_as_markdown(cls):
        if cls.inverse_description:
            return mark_safe(markdown(cls.inverse_description, safe_mode='escape'))
        else:
            return mark_safe(markdown("(" + cls.name + ")", safe_mode='escape'))

    @classmethod
    def available_in_mode(cls, mode):
        """

        Args:
            mode (str): Mode to check availability.

        Returns:
            bool: True if this flag is available in the given mode, False otherwise.

        """
        return mode in cls.modes


# ******** Star piece shuffle

class SevenStarHunt(Flag):
    name = 'Shuffle seven stars'
    description = "You must find seven Star Pieces instead of six to open the final area."
    inverse_description = "(You do not need to find a seventh Star Piece to open the final area.)"
    value = 'R7'
    modes = ['open']


class BowsersKeepOpen(Flag):
    name = "Include Bowser's Keep locations"
    description = ("Bowser's Keep is open from the start and the boss locations inside the keep may have Star Pieces.  "
                   "The Factory will be opened once you find all Star Pieces.")
    inverse_description = ("(Bowser's Keep will not contain any Star Pieces, and will be opened when you find all your "
                           "Star Pieces.)")
    value = 'Rk'
    modes = ['open']


class CulexStarShuffle(Flag):
    name = "Include Culex's Lair"
    description = "Culex's Lair in Monstro Town may have a Star Piece."
    inverse_description = "(Culex's Lair in Monstro Town will not have a Star Piece.)"
    value = 'Rc'
    hard = True
    modes = ['open']


class StarPieceShuffle(Flag):
    name = 'Randomize star pieces'
    description = ("Assigns six star pieces to random boss locations, excluding Culex's Lair, Bowser's Keep, and the "
                   "Factory. Collect all the star pieces to open Bowser's Keep and progress to the end of the game.")
    inverse_description = "(The star pieces will stay in their original locations.)"
    value = 'R'
    modes = ['open']
    options = [
        SevenStarHunt,
        BowsersKeepOpen,
        CulexStarShuffle,
    ]


# ******** Key item shuffle

class IncludeSeedFertilizer(Flag):
    name = 'Include Seed and Fertilizer'
    description = 'The **Seed** and **Fertilizer** will be included in the key item shuffle.'
    inverse_description = "(The Seed and Fertilizer are not key items, and can be found in their original locations.)"
    value = 'Ks'
    modes = ['open']

class IncludeBrightCard(Flag):
    name = 'Include Bright Card'
    description = 'The **Bright Card** will be included in the key item shuffle.'
    inverse_description = "(The Bright Card is not a key item, and can be found in Booster's Tower after completing it.)"
    value = 'Kb'
    modes = ['open']

class KeyItemShuffle(Flag):
    name = 'Randomize key items'
    description = ("The locations of key items are shuffled amongst each other.  For example, you may find the "
                   "Shed Key at Croco 1 instead of the Rare Frog Coin.\n\nThe items randomized this way are the "
                   "**Rare Frog Coin**, **Cricket Pie**, **Bambino Bomb**, **Castle Key 1**, **Castle Key 2**, "
                   "**Alto Card**, **Tenor Card**, **Soprano Card**, **Greaper Flag**, **Dry Bones Flag**, "
                   "**Big Boo Flag**, **Shed Key**, **Elder Key**, **Cricket Jam**, **Temple Key**, and **Room Key**.")
    inverse_description = "(The key items will stay in their original locations.)"
    value = 'K'
    modes = ['open']
    options = [
        IncludeSeedFertilizer,
        IncludeBrightCard
    ]


# ******** Character shuffle flags

class CharacterStats(Flag):
    name = 'Randomize character stats'
    description = "Stats for each character will be randomized."
    inverse_description = ("(The characters will retain their original attack, defense, magic attack, magic defense, "
                           "and speed stats.)")
    value = 'Cs'


class CharacterJoinOrder(Flag):
    name = 'Randomize character join order'
    description = ("Characters join your party at the same spots, but the character you get there is randomized.  The "
                   "character that joins the party will have their stats and starting level scaled for that spot.")
    inverse_description = "(You will start with Mario, Mallow, and Geno, and must recruit Bowser and Peach.)"
    value = 'Cj'


class CharacterLearnedSpells(Flag):
    name = 'Randomize character learned spells'
    description = "The spells each character learns and what level they learn them are randomized."
    inverse_description = "(Characters retain their original spell lists.)"
    value = 'Cl'


class CharacterSpellStats(Flag):
    name = 'Randomize character spell stats'
    description = "The power and FP cost of character magic spells will be randomized."
    inverse_description = "(Base power and FP cost of party spells are unchanged from the original game.)"
    value = 'Cp'


class CharacterShuffle(Flag):
    name = 'Randomize characters'
    value = '@C'
    options = [
        CharacterStats,
        CharacterSpellStats,
        CharacterJoinOrder,
        CharacterLearnedSpells,
    ]


# TODO: ******** Starting character flags

class ChooseStartingCharacter(Flag):
    name = 'Choose starting character'
    value = '@starting'
    choices = [
        # TODO
    ]


# ******** Enemy shuffle flags

class EnemyStats(Flag):
    name = 'Randomize enemy stats'
    description = "Enemy stats and immunities/weaknesses will be randomized."
    inverse_description = ("(The enemies will retain their original attack, defense, m.attack, m.defense, speed, "
                           "weaknesses, and immunities.)")
    value = 'Es'


class EnemyDrops(Flag):
    name = 'Randomize enemy drops'
    description = "The EXP and items received from enemies will be randomized."
    inverse_description = "(Battle prize drops are unchanged from the original game.)"
    value = 'Ed'


class EnemyFormations(Flag):
    name = 'Randomize enemy formations'
    description = "Normal enemy battle formations will be randomized.  Boss formations are not affected."
    inverse_description = "(Random battle formations remain the same as in the original game.)"
    value = 'Ef'


class EnemyAttacks(Flag):
    name = 'Randomize enemy attacks'
    description = "Enemy spells and attacks will have their power and potential status effects randomized."
    inverse_description = ("(Base power and status casts of enemy spells and attacks are unchanged from the original "
                           "game.)")
    value = 'Ea'


class EnemyNoSafetyChecks(Flag):
    name = 'No safety checks'
    description = "Removes safety checks on enemy attack shuffle that prevent abnormally large effects."
    inverse_description = "(Enemy stat shuffling should not skew abnormally high.)"
    value = 'E!'
    hard = True


class EnemyShuffle(Flag):
    name = 'Randomize enemies'
    value = '@E'
    options = [
        EnemyDrops,
        EnemyFormations,
        EnemyStats,
        EnemyAttacks,
        EnemyNoSafetyChecks,
    ]


class BossShuffleCulex(Flag):
    name = 'Include Culex'
    inverse_description = "(Culex will remain in his door in Monstro Town.)"
    value = 'Bc'
    hard = True


class BossShuffleKeepStats(Flag):
    name = "Don't scale stats"
    description = "Boss stats will **not** be scaled to match the battle it's replacing."
    inverse_description = "(Turning the Bs flag off affirms that boss stats will indeed be scaled.)"
    value = 'Bs'
    hard = True


class BossShuffleMusic(Flag):
    name = 'Randomize boss music'
    description = 'Battle music will be randomized for each boss fight.'
    inverse_description = "(Battle music for each location will remain unchanged from the original game.)"
    value = 'Bm'


class BossShuffle(Flag):
    name = 'Randomize bosses'
    description = ("The positions of bosses (including Pandorite, Hidon, and Box Boy) are shuffled. By default, when a "
                   "boss is moved, its stats are scaled to match its new location.")
    inverse_description = "(Bosses will stay in their original locations.)"
    modes = ['open']
    value = 'B'
    options = [
        BossShuffleMusic,
        BossShuffleCulex,
        BossShuffleKeepStats,
    ]


# ******** Chest shuffle flags


class ChestTier1(Flag):
    name = "Restrict to worst items"
    description = "Only the very worst items will appear in chests and as sidequest rewards."
    value = 'T1'
    hard = True


class ChestTier2(Flag):
    name = "Restrict to weak items"
    description = "Only weak equipment and some support/healing items will appear in chests and as sidequest rewards."
    value = 'T2'


class ChestTier3(Flag):
    name = "Exclude best items"
    description = ("Out of all items that could appear in chests and as sidequest rewards, the very best items will be "
                   "left out.")
    value = 'T3'


class ChestTier4(Flag):
    name = "Include all items"
    description = "Any item may appear in a chest or sidequest reward (besides key items)."
    value = 'T4'


class ChestExcludeRewards(Flag):
    name = 'Exclude sidequest reward spots'
    description = "Only actual treasure chests will be shuffled, sidequest reward spots will be left alone."
    inverse_description = "(Sidequest rewards are randomized.)"
    value = 'Tn'


class ChestExcludeCoins(Flag):
    name = 'No Coins'
    description = "Chests will not contain coins."
    inverse_description = "(Chests may contain coins.)"
    value = 'Ty'


class ChestExcludeFrogCoins(Flag):
    name = 'No Frog Coins'
    description = "Chests will not contain frog coins."
    inverse_description = "(Chests may contain frog coins.)"
    value = 'Tz'


class ChestExcludeFlowers(Flag):
    name = 'No Flowers'
    description = "Chests will not contain FP flowers."
    inverse_description = "(Chests may contain FP flowers.)"
    value = 'Tf'


class ChestExcludeMushrooms(Flag):
    name = 'No Recovery Mushrooms'
    description = "Chests will not contain heal mushrooms."
    inverse_description = "(Chests may contain heal mushrooms.)"
    value = 'Tm'


class ChestExcludeStars(Flag):
    name = 'No Stars'
    description = "Chests will not contain invincibility stars."
    value = 'T!'
    hard = True


class ChestRandomizeStars(Flag):
    name = 'Shuffle Stars'
    description = "The number and locations of EXP stars are randomized."
    value = 'Tr'


class ChestStarShuffle(Flag):
    name = 'EXP Stars'
    inverse_description = "(EXP stars are not affected by chest shuffle.)"
    value = 'Ts'
    choices = [
        ChestRandomizeStars,
        ChestExcludeStars,
    ]


class ChestKIInclude3DMaze(Flag):
    name = 'Include 3D Maze'
    inverse_description = "(3D Maze will not have a key item.)"
    value = 'Td'


class ChestKIIncludeCulex(Flag):
    name = 'Include Culex\'s Lair'
    inverse_description = "(Culex's lair will not have a key item.)"
    value = 'Tu'
    hard = True


class ChestKIInclude30(Flag):
    name = 'Include 30 Super Jumps'
    inverse_description = "(30 Super Jumps will not have a key item.)"
    value = 'Th'
    hard = True


class ChestKIInclude100(Flag):
    name = 'Include 100 Super Jumps'
    inverse_description = "(100 Super Jumps will not have a key item.)"
    value = 'Ti'
    hard = True


class ChestIncludeKeyItems(Flag):
    name = 'Include Key Items'
    description = "Shuffled chests or sidequest rewards may contain a key item."
    inverse_description = ("(Chests and sidequest rewards will not contain key items, with the exception of the "
                           "Kero Sewers chest.)")
    value = 'Tk'
    hard = True
    options = [
        ChestKIInclude3DMaze,
        ChestKIIncludeCulex,
        ChestKIInclude30,
        ChestKIInclude100,
    ]


class ChestShuffleEmpty(Flag):
    name = 'Empty chests'
    description = 'All chests give the "You missed!" cutscene, and sidequest rewards give you nothing.'
    value = 'Tx'
    hard = True


class ChestShuffle1(Flag):
    name = 'Vanilla shuffle'
    description = ('Chest and sidequest reward contents are the same as the original game, but shuffled within the '
                   'same area.')
    value = 'Tv'
    choices = [
        ChestTier4,
        ChestTier3,
        ChestTier2,
        ChestTier1,
    ]
    options = [
        ChestExcludeCoins,
        ChestExcludeFrogCoins,
        ChestExcludeFlowers,
        ChestExcludeMushrooms,
        ChestExcludeStars,
    ]


class ChestShuffleBiased(Flag):
    name = 'Biased shuffle'
    description = "Chests and sidequest rewards that are harder to access will contain better items."
    value = 'Tb'
    choices = [
        ChestTier4,
        ChestTier3,
        ChestTier2
    ]
    options = [
        ChestExcludeRewards,
        ChestExcludeCoins,
        ChestExcludeFrogCoins,
        ChestExcludeFlowers,
        ChestExcludeMushrooms,
        ChestStarShuffle,
        ChestIncludeKeyItems,
    ]


class ChestShuffleChaos(Flag):
    name = 'Chaotic shuffle'
    description = "Any chest or sidequest reward may contain anything."
    value = 'Tc'
    choices = [
        ChestTier4,
        ChestTier3,
        ChestTier2,
        ChestTier1,
    ]
    options = [
        ChestExcludeRewards,
        ChestExcludeCoins,
        ChestExcludeFrogCoins,
        ChestExcludeFlowers,
        ChestExcludeMushrooms,
        ChestStarShuffle,
        ChestIncludeKeyItems,
    ]


class ChestShuffleFlag(Flag):
    name = 'Randomize untrapped chest contents & sidequest rewards'
    # description = '(note that some locations will not be affected)'
    inverse_description = "(Chest and reward contents will remain unchanged from the original game.)"
    modes = ['open']
    value = '@T'
    choices = [
        ChestShuffleChaos,
        ChestShuffleBiased,
        ChestShuffle1,
        ChestShuffleEmpty,
    ]


class MonstroTownLite(Flag):
    name = 'Monstro rewards only'
    description = ('The Super Suit, Attack Scarf, Quartz Charm, Jinx Belt, and Ghost Medal locations will be shuffled '
                   'within each other.')
    value = 'M1'


class MonstroTownHard(Flag):
    name = 'Monstro rewards and key item rewards'
    description = ('The Super Suit, Attack Scarf, Quartz Charm, Jinx Belt, Ghost Medal, FroggieStick, Zoom Shoes, '
                   'Chomp, Lazy Shell Weapon, and Lazy Shell Armor locations will be shuffled within each other.')
    value = 'M2'


class MonstroExcludeElsewhere(Flag):
    name = 'Exclude elsewhere'
    description = ('The items shuffled by your selected option will not appear in any shops or any other chests or '
                   'reward spots.')
    inverse_description = '(The items listed under the M flag may still appear in shops and other chests.)'
    value = 'Mx'
    hard = True


class MonstroTownShuffle(Flag):
    name = 'Monstro Town Shuffle'
    description = 'Randomize the locations of some special equips. This flag overrides all T flags except Tx.'
    inverse_description = ('(The Monstro Town and key item equip rewards are shuffled the same as all other '
                           'chest/reward slots.)')
    modes = ['open']
    value = '@M'
    choices = [
        MonstroTownLite,
        MonstroTownHard,
    ]
    options = [
        MonstroExcludeElsewhere,
    ]


class ReplaceItems(Flag):
    name = 'Replace worst chest items with coins'
    description = 'The lowest ranked items will be replaced with coins in chests.'
    inverse_description = '(You may find low-ranked items in chests.)'
    modes = ['open']
    value = '$'


# ******** Shop shuffle flags


class ShopTier1(Flag):
    name = "Restrict to worst items"
    description = "Only the very worst equipment and support/healing items will appear in shops."
    value = 'S1'
    hard = True


class ShopTier2(Flag):
    name = "Restrict to weak items"
    description = "Only weak equipment and some support/healing items will appear in shops."
    value = 'S2'


class ShopTier3(Flag):
    name = "Exclude best items"
    description = "Out of all items that could appear in shops, the very best items will be left out."
    value = 'S3'


class ShopTier4(Flag):
    name = "Include all items"
    description = "Any non-key item may appear in a shop."
    value = 'S4'


class ShopNotGuaranteed(Flag):
    name = "Items not guaranteed"
    description = "Some items may not appear in shops at all."
    inverse_description = "(Every item, except for key items and the Wallet, will appear in at least 1 shop.)"
    value = 'Sn'
    hard = True


class ShopShuffleVanilla(Flag):
    name = "Vanilla shop inventory"
    description = ("Shops will only contain items that were available in the original game's shops, shuffled amongst "
                   "each other.")
    value = 'Sv'
    choices = [
        ShopTier4,
        ShopTier3,
        ShopTier2,
        ShopTier1
    ]
    options = [
        ShopNotGuaranteed
    ]


class ShopShuffleBalanced(Flag):
    name = "Biased shop inventory"
    description = "Shops that are harder to access will contain better items."
    value = 'Sb'
    choices = [
        ShopTier4,
        ShopTier3,
        ShopTier2
    ]
    options = [
        ShopNotGuaranteed
    ]


class ShopShuffleChaotic(Flag):
    name = "Chaotic shop inventory"
    description = "Any shop may contain anything."
    value = 'Sc'
    choices = [
        ShopTier4,
        ShopTier3,
        ShopTier2,
        ShopTier1
    ]
    options = [
        ShopNotGuaranteed
    ]


class ShopTierX(Flag):
    name = "Empty shops"
    description = "All shops contain only the Goodie Bag."
    value = 'Sx'
    hard = True


class ShopShuffle(Flag):
    name = 'Randomize shops'
    description = "Shop contents and prices will be shuffled"
    inverse_description = "(Shop contents and item prices remain unchanged from the original game.)"
    value = '@S'
    choices = [
        ShopShuffleChaotic,
        ShopShuffleBalanced,
        ShopShuffleVanilla,
        ShopTierX
    ]


class FreeShops(Flag):
    name = "'Free' Shops"
    description = "All shop items will cost 1 coin. You will start with 9999 coins and 99 frog coins."
    inverse_description = "(Shops are not free, and you start with 0 coins.)"
    value = '-freeshops'


# ******** Item shuffle flags

class EquipmentStats(Flag):
    name = 'Randomize equipment stats'
    description = "Attack, defense, magic attack, magic defense, and speed granted by equipment will be randomized"
    inverse_description = ("(Attack, defense, magic attack, magic defense, and speed granted by equipment remain "
                           "unchanged from the original game.)")
    value = 'Qs'


class EquipmentBuffs(Flag):
    name = 'Randomize equipment buffs'
    description = ("Special buffs granted by equipment will be randomized (attack/defense boost, "
                   "elemental/status immunities).  See Resources page for an explanation of these.")
    inverse_description = ("(Immunities and boost multipliers granted by equipment remain unchanged from the original "
                           "game.)")
    value = 'Qb'


class EquipmentCharacters(Flag):
    name = 'Randomize allowed characters'
    description = "Each equip's list of characters that can wear it will be randomized."
    inverse_description = ("(Each equip's list of characters that can wear it will remain unchanged from the original "
                           "game.)")
    value = 'Qa'


class EquipmentNoSafetyChecks(Flag):
    name = 'No safety checks'
    description = ("Normally certain namesake items retain their protections: **Fearless Pin**, **Antidote Pin**, "
                   "**Trueform Pin**, and **Wakeup Pin**.  In addition, at least four equipment will have instant KO "
                   "protection.  This flag removes those checks.")
    inverse_description = ("(Namesake properties such as **Fearless Pin**, **Antidote Pin**, **Trueform Pin**, and "
                           "**Wakeup Pin** remain intact, and at least four pieces of equipment will have instant "
                           "KO protection.)")
    value = 'Q!'
    hard = True


class EquipmentShuffle(Flag):
    name = 'Randomize equipment'
    value = '@Q'
    options = [
        EquipmentStats,
        EquipmentBuffs,
        EquipmentCharacters,
        EquipmentNoSafetyChecks,
    ]


# ******** Experience

class ExperienceBoost2x(Flag):
    name = 'Double XP'
    description = 'XP is doubled'
    value = 'X2'


class ExperienceBoost3x(Flag):
    name = 'Triple XP'
    description = 'XP is tripled to simulate no XP split'
    value = 'X3'


class ExperienceBoost(Flag):
    name = 'XP boost'
    description = 'Earned experience points are increased for faster levelling.'
    inverse_description = "(Earned experience points are the same as the vanilla game.)"
    value = '@X'
    choices = [
        ExperienceBoost2x,
        ExperienceBoost3x,
    ]


class ExperienceNoRegular(Flag):
    name = 'No XP from regular encounters'
    description = 'Bosses still award XP.'
    inverse_description = "(You will receive EXP from non-boss fights.)"
    value = '-noexp'
    hard = True


# ******** Star exp progression challenge

class StarExp1(Flag):
    name = 'Balanced'
    description = ("* 0 stars - 2 exp\n"
                   "* 1 star - 4 exp\n"
                   "* 2 stars - 5 exp\n"
                   "* 3 stars - 6 exp\n"
                   "* 4 stars - 8 exp\n"
                   "* 5 stars - 9 exp\n"
                   "* 6/7 stars - 11 exp")
    value = 'P1'


class StarExp2(Flag):
    name = 'Difficult'
    description = ("* 0 stars - 1 exp\n"
                   "* 1 star - 2 exp\n"
                   "* 2 stars - 3 exp\n"
                   "* 3 stars - 5 exp\n"
                   "* 4 stars - 6 exp\n"
                   "* 5 stars - 7 exp\n"
                   "* 6/7 stars - 11 exp")
    value = 'P2'
    hard = True


class StarExpChallenge(Flag):
    name = 'Star EXP progression challenge'
    description = 'Invincibility stars give exp based on the number of star pieces collected.'
    inverse_description = '(Invincibility stars grant the amount of EXP given in the original game.)'
    modes = ['open']
    value = '@P'
    choices = [
        StarExp1,
        StarExp2,
    ]


# ******** Minigame challenges

class BallSolitaireShuffle(Flag):
    name = 'Randomize Ball Solitaire'
    description = 'The layout for the Ball Solitaire minigame will be randomized.'
    inverse_description = '(Ball Solitaire minigame will be the same as vanilla.)'
    value = 'Nb'


class MagicButtonShuffle(Flag):
    name = 'Randomize Magic Buttons'
    description = 'The layout for the Magic Buttons minigame will be randomized.'
    inverse_description = '(Magic Buttons minigame will be the same as vanilla.)'
    value = 'Nm'


class QuizShuffle(Flag):
    name = 'Randomize Dr. Topper Quiz'
    description = 'The question pool for the Dr. Topper quiz will include new questions provided by the community.'
    inverse_description = '(Dr. Topper quiz question pool will be the same as vanilla.)'
    value = 'Nq'


class Minigames(Flag):
    name = 'Minigames'
    modes = ['open']
    value = '@N'
    options = [
        BallSolitaireShuffle,
        MagicButtonShuffle,
        QuizShuffle,
    ]


# ******** Glitches

class NoGenoWhirlExor(Flag):
    name = 'No Geno Whirl on Exor'
    description = 'Fixes the Exor bug where he is vulnerable to Geno Whirl when the eyes are stunned.'
    inverse_description = ('(You may used a Timed Hit Geno Whirl to instantly KO Exor when its eye protection is '
                           'removed.)')
    value = 'Ge'
    hard = True


class FixMagikoopa(Flag):
    name = "Fix Magikoopa"
    description = 'Fixes Magikoopa bug after King Bomb explodes that prevents him from taking further actions.'
    inverse_description = '(Magikoopa will remain disabled for the remainder of the fight if King Bomb uses Big Bang.)'
    value = 'Gm'


class NoMackSkip(Flag):
    name = "No Mack Skip"
    description = 'You will not be able to skip the boss in Mushroom Kingdom.'
    inverse_description = '(You may attempt to skip the boss in Mushroom Kingdom.)'
    value = 'Gs'


class NoOHKO(Flag):
    name = "No instant KOs on boss allies"
    description = ('You will not be able to use Geno Whirl or Pure Water to OHKO any allies to a boss (Mallow Clone, '
                   'Mad Mallet, Fautso, etc).')
    inverse_description = ('(Some boss allies may be susceptible to Geno Whirl, and Belome 2\'s clones will still be '
                           'susceptible to Pure Water.)')
    value = 'Gk'


class Glitches(Flag):
    name = 'Boss Glitch & Exploit Removals'
    modes = ['open']
    value = '@G'
    options = [
        NoMackSkip,
        FixMagikoopa,
        NoOHKO,
        NoGenoWhirlExor,
    ]


class PoisonMushroom(Flag):
    name = 'Change Fake Mushroom\'s Status'
    description = ('Randomize the status effect inflicted on a party member with the Fake Mushroom. It will only give '
                   'one status effect per seed, which has a 1/8 chance of being Invincibility.')
    inverse_description = '(The Fake Mushroom will always turn you into a mushroom.)'
    modes = ['open']
    value = '-fakeout'


class BowsersKeep1(Flag):
    name = '1 Bowser Door'
    description = 'You must complete 1 door in Bowser\'s Keep to proceed to the first boss fight.'
    modes = ['open']
    value = 'D1'


class BowsersKeep2(Flag):
    name = '2 Bowser Doors'
    description = 'You must complete 2 doors in Bowser\'s Keep to proceed to the first boss fight.'
    modes = ['open']
    value = 'D2'


class BowsersKeep3(Flag):
    name = '3 Bowser Doors'
    description = 'You must complete 3 doors in Bowser\'s Keep to proceed to the first boss fight.'
    modes = ['open']
    value = 'D3'


class BowsersKeep4(Flag):
    name = '4 Bowser Doors'
    description = 'You must complete 4 doors in Bowser\'s Keep to proceed to the first boss fight.'
    modes = ['open']
    value = 'D4'


class BowsersKeep5(Flag):
    name = '5 Bowser Doors'
    description = 'You must complete 5 doors in Bowser\'s Keep to proceed to the first boss fight.'
    modes = ['open']
    value = 'D5'
    hard = True


class BowsersKeep6(Flag):
    name = '6 Bowser Doors'
    description = 'You must complete all 6 doors in Bowser\'s Keep to proceed to the first boss fight.'
    modes = ['open']
    value = 'D6'
    hard = True


class ShuffleBowsersKeep(Flag):
    name = 'Shuffle Bowser\'s Keep'
    description = 'Each of the 6 Bowser\'s Keep doors will contain 3 random rooms from any of the original 6 doors.'
    inverse_description = ('(Bowser\'s Keep door contents have not changed, but their order is still subject to '
                           'in-game RNG.)')
    modes = ['open']
    value = 'Ds'


class RandomizeBowsersKeep(Flag):
    name = 'Randomize Bowser\'s Keep Door Contents'
    choices = [
        BowsersKeep1,
        BowsersKeep2,
        BowsersKeep3,
        BowsersKeep4,
        BowsersKeep5,
        BowsersKeep6
    ]
    options = [
        ShuffleBowsersKeep
    ]
    modes = ['open']
    value = '@D'

<<<<<<< HEAD
=======
class CasinoWarp(Flag):
    name = "Enable Factory Warp"
    description = "Once you collect all your Star Pieces, you can talk to Grate Guy to warp directly to the final boss."
    inverse_description = "(There is no factory warp in Grate Guy's Casino.)"
    value = 'W'
>>>>>>> f4e66eb7

class PaletteSwaps(Flag):
    name = 'Palette Swaps'
    description = 'Your party members get a change of wardrobe!'
    inverse_description = '(Sprite colours are not modified.)'
    modes = ['open']
    value = '-palette'


# ************************************** Category classes

class FlagCategory:
    name = ''
    flags = []


class KeyItemsCategory(FlagCategory):
    name = 'Key Items/Star Pieces'
    flags = [
        KeyItemShuffle,
        StarPieceShuffle,
    ]


class CharactersCategory(FlagCategory):
    name = 'Characters'
    flags = [
        CharacterShuffle,
        PaletteSwaps
    ]


class EnemiesCategory(FlagCategory):
    name = 'Enemies/Bosses'
    flags = [
        EnemyShuffle,
        BossShuffle,
    ]


class ChestCategory(FlagCategory):
    name = 'Treasures & Rewards'
    flags = [
        ChestShuffleFlag,
        ReplaceItems,
        MonstroTownShuffle,
    ]


class ShopsItemsCategory(FlagCategory):
    name = 'Shops'
    flags = [
        ShopShuffle,
        FreeShops
    ]


class EquipsCategory(FlagCategory):
    name = 'Equipment'
    flags = [
        EquipmentShuffle,
    ]


class BattlesCategory(FlagCategory):
    name = 'Battles'
    flags = [
        ExperienceBoost,
        ExperienceNoRegular,
    ]


class ChallengesCategory(FlagCategory):
    name = 'Challenges'
    flags = [
        StarExpChallenge,
        Minigames,
    ]


class TweaksCategory(FlagCategory):
    name = 'Tweaks'
    flags = [
        Glitches,
        PoisonMushroom,
        RandomizeBowsersKeep,
        CasinoWarp
    ]


# ************************************** Preset classes

class Preset:
    name = ''
    description = ''
    flags = ''


class CasualPreset(Preset):
    name = 'Casual'
    description = 'Basic flags for a casual playthrough of the game.'
    flags = 'K R Csj Edf B Tc4yg M1 Sc4 Qa X2'


class IntermediatePreset(Preset):
    name = 'Intermediate'
    description = 'A mild increase in difficulty compared to casual.'
    flags = 'Ks R7 Cspjl Edf B Tc3yg M1 Sb4 Qsa X2'


class AdvancedPreset(Preset):
    name = 'Advanced'
    description = 'More difficult options for advanced players, requiring you to manage your equips more.'
    flags = 'Ks R7k Cspjl Edfsa Bc Tb2kd M2 Sb2 Qsba X2 P1 Gm -fakeout'


class ExpertPreset(Preset):
    name = 'Expert'
    description = 'A highly chaotic shuffle with everything difficult enabled and helpful glitches disabled.'
    flags = 'Ks R7kc Cspjl Edfsa! Bmcs Tb2kduhi M2x Sv1 Qsba! X2x P2 Gsmke -fakeout'


class QuickPreset(Preset):
    name = 'Quick'
    description = 'A faster playthrough with free shops and XP acceleration for faster progression'
    flags = 'K Rk Csjl Tc4yzm M2 Sc4 -freeshops Ed Bm Qsba X3 D1'


# ************************************** Default lists for the site.

# List of categories for the site.
CATEGORIES = (
    KeyItemsCategory,
    CharactersCategory,
    ChestCategory,
    ShopsItemsCategory,
    EnemiesCategory,
    EquipsCategory,
    BattlesCategory,
    ChallengesCategory,
    TweaksCategory
)

# List of presets.
PRESETS = (
    CasualPreset,
    IntermediatePreset,
    AdvancedPreset,
    ExpertPreset,
    QuickPreset,
)<|MERGE_RESOLUTION|>--- conflicted
+++ resolved
@@ -101,16 +101,18 @@
 class IncludeSeedFertilizer(Flag):
     name = 'Include Seed and Fertilizer'
     description = 'The **Seed** and **Fertilizer** will be included in the key item shuffle.'
-    inverse_description = "(The Seed and Fertilizer are not key items, and can be found in their original locations.)"
+    inverse_description = "(The Seed and Fertilizer can be found in their original locations.)"
     value = 'Ks'
     modes = ['open']
+
 
 class IncludeBrightCard(Flag):
     name = 'Include Bright Card'
     description = 'The **Bright Card** will be included in the key item shuffle.'
-    inverse_description = "(The Bright Card is not a key item, and can be found in Booster's Tower after completing it.)"
+    inverse_description = "(The Bright Card can be found in Booster's Tower after completing it.)"
     value = 'Kb'
     modes = ['open']
+
 
 class KeyItemShuffle(Flag):
     name = 'Randomize key items'
@@ -124,7 +126,7 @@
     modes = ['open']
     options = [
         IncludeSeedFertilizer,
-        IncludeBrightCard
+        IncludeBrightCard,
     ]
 
 
@@ -177,7 +179,7 @@
     name = 'Choose starting character'
     value = '@starting'
     choices = [
-        # TODO
+        # TODO: Add options for this when we add the "no free characters" option.
     ]
 
 
@@ -907,7 +909,7 @@
         BowsersKeep3,
         BowsersKeep4,
         BowsersKeep5,
-        BowsersKeep6
+        BowsersKeep6,
     ]
     options = [
         ShuffleBowsersKeep
@@ -915,14 +917,13 @@
     modes = ['open']
     value = '@D'
 
-<<<<<<< HEAD
-=======
+
 class CasinoWarp(Flag):
     name = "Enable Factory Warp"
     description = "Once you collect all your Star Pieces, you can talk to Grate Guy to warp directly to the final boss."
     inverse_description = "(There is no factory warp in Grate Guy's Casino.)"
     value = 'W'
->>>>>>> f4e66eb7
+
 
 class PaletteSwaps(Flag):
     name = 'Palette Swaps'
@@ -1009,7 +1010,7 @@
         Glitches,
         PoisonMushroom,
         RandomizeBowsersKeep,
-        CasinoWarp
+        CasinoWarp,
     ]
 
 
