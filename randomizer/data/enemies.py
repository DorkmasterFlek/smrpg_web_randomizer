--- conflicted
+++ resolved
@@ -7,10 +7,7 @@
 from . import battlescripts
 from . import items
 from . import spells
-<<<<<<< HEAD
-=======
 from .utils import palette_to_bytes
->>>>>>> 0144c78a
 from .battletables import Monsters, Targets
 
 # Number of enemies
